import os
import pickle
import warnings
import tempfile
import numpy as np
<<<<<<< HEAD
from pytransform3d.rotations import (
    q_id, active_matrix_from_intrinsic_euler_xyz, random_quaternion)
from pytransform3d.transformations import (
    random_transform, invert_transform, concat, transform_from_pq,
    transform_from)
from pytransform3d.transform_manager import (
    TransformManager, TemporalTransformManager, StaticTransform)
=======
import pytransform3d.rotations as pr
import pytransform3d.transformations as pt
from pytransform3d.transform_manager import (
    TransformManager, TemporalTransformManager, StaticTransform,
    NumpyTimeseriesTransform)
>>>>>>> adc1931f
from pytransform3d import transform_manager
from numpy.testing import assert_array_almost_equal
import pytest


def test_request_added_transform():
    """Request an added transform from the transform manager."""
    rng = np.random.default_rng(0)
    A2B = pt.random_transform(rng)

    tm = TransformManager()
    assert len(tm.transforms) == 0
    tm.add_transform("A", "B", A2B)
    assert len(tm.transforms) == 1
    A2B_2 = tm.get_transform("A", "B")
    assert_array_almost_equal(A2B, A2B_2)


def test_request_inverse_transform():
    """Request an inverse transform from the transform manager."""
    rng = np.random.default_rng(0)
    A2B = pt.random_transform(rng)

    tm = TransformManager()
    tm.add_transform("A", "B", A2B)
    A2B_2 = tm.get_transform("A", "B")
    assert_array_almost_equal(A2B, A2B_2)

    B2A = tm.get_transform("B", "A")
    B2A_2 = pt.invert_transform(A2B)
    assert_array_almost_equal(B2A, B2A_2)


def test_has_frame():
    """Check if frames have been registered with transform."""
    tm = TransformManager()
    tm.add_transform("A", "B", np.eye(4))
    assert tm.has_frame("A")
    assert tm.has_frame("B")
    assert not tm.has_frame("C")


def test_transform_not_added():
    """Test request for transforms that have not been added."""
    rng = np.random.default_rng(0)
    A2B = pt.random_transform(rng)
    C2D = pt.random_transform(rng)

    tm = TransformManager()
    tm.add_transform("A", "B", A2B)
    tm.add_transform("C", "D", C2D)

    with pytest.raises(KeyError, match="Unknown frame"):
        tm.get_transform("A", "G")
    with pytest.raises(KeyError, match="Unknown frame"):
        tm.get_transform("G", "D")
    with pytest.raises(KeyError, match="Cannot compute path"):
        tm.get_transform("A", "D")


def test_request_concatenated_transform():
    """Request a concatenated transform from the transform manager."""
    rng = np.random.default_rng(0)
    A2B = pt.random_transform(rng)
    B2C = pt.random_transform(rng)
    F2A = pt.random_transform(rng)

    tm = TransformManager()
    tm.add_transform("A", "B", A2B)
    tm.add_transform("B", "C", B2C)
    tm.add_transform("D", "E", np.eye(4))
    tm.add_transform("F", "A", F2A)

    A2C = tm.get_transform("A", "C")
    assert_array_almost_equal(A2C, pt.concat(A2B, B2C))

    C2A = tm.get_transform("C", "A")
    assert_array_almost_equal(
        C2A, pt.concat(pt.invert_transform(B2C), pt.invert_transform(A2B)))

    F2B = tm.get_transform("F", "B")
    assert_array_almost_equal(F2B, pt.concat(F2A, A2B))


def test_update_transform():
    """Update an existing transform."""
    rng = np.random.default_rng(0)
    A2B1 = pt.random_transform(rng)
    A2B2 = pt.random_transform(rng)

    tm = TransformManager()
    tm.add_transform("A", "B", A2B1)
    tm.add_transform("A", "B", A2B2)
    A2B = tm.get_transform("A", "B")

    # Hack: test depends on internal member
    assert_array_almost_equal(A2B, A2B2)
    assert len(tm.i) == 1
    assert len(tm.j) == 1


def test_pickle():
    """Test if a transform manager can be pickled."""
    rng = np.random.default_rng(1)
    A2B = pt.random_transform(rng)
    tm = TransformManager()
    tm.add_transform("A", "B", A2B)

    _, filename = tempfile.mkstemp(".pickle")
    try:
        pickle.dump(tm, open(filename, "wb"))
        tm2 = pickle.load(open(filename, "rb"))
    finally:
        if os.path.exists(filename):
            try:
                os.remove(filename)
            except WindowsError:
                pass  # workaround for permission problem on Windows
    A2B2 = tm2.get_transform("A", "B")
    assert_array_almost_equal(A2B, A2B2)


def test_whitelist():
    """Test correct handling of whitelists for plotting."""
    rng = np.random.default_rng(2)
    A2B = pt.random_transform(rng)
    tm = TransformManager()
    tm.add_transform("A", "B", A2B)

    nodes = tm._whitelisted_nodes(None)
    assert {"A", "B"} == nodes
    nodes = tm._whitelisted_nodes(["A"])
    assert {"A"} == nodes
    with pytest.raises(KeyError, match="unknown nodes"):
        tm._whitelisted_nodes(["C"])


def test_check_consistency():
    """Test correct detection of inconsistent graphs."""
    rng = np.random.default_rng(2)

    tm = TransformManager()

    A2B = pt.random_transform(rng)
    tm.add_transform("A", "B", A2B)
    B2A = pt.random_transform(rng)
    tm.add_transform("B", "A", B2A)
    assert not tm.check_consistency()

    tm = TransformManager()

    A2B = pt.random_transform(rng)
    tm.add_transform("A", "B", A2B)
    assert tm.check_consistency()

    C2D = pt.random_transform(rng)
    tm.add_transform("C", "D", C2D)
    assert tm.check_consistency()

    B2C = pt.random_transform(rng)
    tm.add_transform("B", "C", B2C)
    assert tm.check_consistency()

    A2D_over_path = tm.get_transform("A", "D")

    A2D = pt.random_transform(rng)
    tm.add_transform("A", "D", A2D)
    assert not tm.check_consistency()

    tm.add_transform("A", "D", A2D_over_path)
    assert tm.check_consistency()


def test_connected_components():
    """Test computation of connected components in the graph."""
    tm = TransformManager()
    tm.add_transform("A", "B", np.eye(4))
    assert tm.connected_components() == 1
    tm.add_transform("D", "E", np.eye(4))
    assert tm.connected_components() == 2
    tm.add_transform("B", "C", np.eye(4))
    assert tm.connected_components() == 2
    tm.add_transform("D", "C", np.eye(4))
    assert tm.connected_components() == 1


def test_png_export():
    """Test if the graph can be exported to PNG."""
    rng = np.random.default_rng(0)

    ee2robot = pt.transform_from_pq(
        np.hstack((np.array([0.4, -0.3, 0.5]),
                   pr.random_quaternion(rng))))
    cam2robot = pt.transform_from_pq(
        np.hstack((np.array([0.0, 0.0, 0.8]), pr.q_id)))
    object2cam = pt.transform_from(
        pr.active_matrix_from_intrinsic_euler_xyz(np.array([0.0, 0.0, 0.5])),
        np.array([0.5, 0.1, 0.1]))

    tm = TransformManager()
    tm.add_transform("end-effector", "robot", ee2robot)
    tm.add_transform("camera", "robot", cam2robot)
    tm.add_transform("object", "camera", object2cam)

    _, filename = tempfile.mkstemp(".png")
    try:
        tm.write_png(filename)
        assert os.path.exists(filename)
    except ImportError:
        pytest.skip("pydot is required for this test")
    finally:
        if os.path.exists(filename):
            try:
                os.remove(filename)
            except WindowsError:
                pass  # workaround for permission problem on Windows


def test_png_export_without_pydot_fails():
    """Test graph export without pydot."""
    pydot_available = transform_manager._transform_manager.PYDOT_AVAILABLE
    tm = TransformManager()
    try:
        transform_manager._transform_manager.PYDOT_AVAILABLE = False
        with pytest.raises(
                ImportError,
                match="pydot must be installed to use this feature."):
            tm.write_png("bla")
    finally:
        transform_manager._transform_manager.PYDOT_AVAILABLE = pydot_available


def test_deactivate_transform_manager_precision_error():
    A2B = np.eye(4)
    A2B[0, 0] = 2.0
    A2B[3, 0] = 3.0
    tm = TransformManager()
    with pytest.raises(ValueError, match="Expected rotation matrix"):
        tm.add_transform("A", "B", A2B)

    n_expected_warnings = 6
    try:
        warnings.filterwarnings("always", category=UserWarning)
        with warnings.catch_warnings(record=True) as w:
            tm = TransformManager(strict_check=False)
            tm.add_transform("A", "B", A2B)
            tm.add_transform("B", "C", np.eye(4))
            tm.get_transform("C", "A")
            assert len(w) == n_expected_warnings
    finally:
        warnings.filterwarnings("default", category=UserWarning)


def test_deactivate_checks():
    tm = TransformManager(check=False)
    tm.add_transform("A", "B", np.zeros((4, 4)))
    tm.add_transform("B", "C", np.zeros((4, 4)))
    A2B = tm.get_transform("A", "C")
    assert_array_almost_equal(A2B, np.zeros((4, 4)))


def test_remove_transform():
    tm = TransformManager()
    tm.add_transform("A", "B", np.eye(4))
    tm.add_transform("C", "D", np.eye(4))

    with pytest.raises(KeyError, match="Cannot compute path"):
        tm.get_transform("A", "D")

    tm.add_transform("B", "C", np.eye(4))
    tm.get_transform("A", "C")

    tm.remove_transform("B", "C")
    tm.remove_transform("B", "C")  # nothing should happen
    with pytest.raises(KeyError, match="Cannot compute path"):
        tm.get_transform("A", "D")
    tm.get_transform("B", "A")
    tm.get_transform("D", "C")


def test_from_to_dict():
    rng = np.random.default_rng(2323)
    tm = TransformManager()
    A2B = pt.random_transform(rng)
    tm.add_transform("A", "B", A2B)
    B2C = pt.random_transform(rng)
    tm.add_transform("B", "C", B2C)
    C2D = pt.random_transform(rng)
    tm.add_transform("C", "D", C2D)

    tm_dict = tm.to_dict()
    tm2 = TransformManager.from_dict(tm_dict)

    assert_array_almost_equal(tm.get_transform("D", "A"),
                              tm2.get_transform("D", "A"))


def test_remove_twice():
    tm = TransformManager()
    tm.add_transform("a", "b", np.eye(4))
    tm.add_transform("c", "d", np.eye(4))
    tm.remove_transform("a", "b")
    tm.remove_transform("c", "d")


def test_remove_and_add_connection():
    rng = np.random.default_rng(5)
    A2B = pt.random_transform(rng)
    B2C = pt.random_transform(rng)
    C2D = pt.random_transform(rng)
    D2E = pt.random_transform(rng)

    tm = TransformManager()
    tm.add_transform("a", "b", A2B)
    tm.add_transform("b", "c", B2C)
    tm.add_transform("c", "d", C2D)
    tm.add_transform("d", "e", D2E)
    measurement1 = tm.get_transform("a", "e")

    tm.remove_transform("b", "c")
    tm.remove_transform("c", "d")
    tm.add_transform("b", "c", B2C)
    tm.add_transform("c", "d", C2D)
    measurement2 = tm.get_transform("a", "e")

    assert_array_almost_equal(measurement1, measurement2)


def test_temporal_transform():
    rng = np.random.default_rng(0)
<<<<<<< HEAD
    A2B = random_transform(rng)

    rng = np.random.default_rng(42)
    A2C = random_transform(rng)
=======
    A2B = pt.random_transform(rng)

    rng = np.random.default_rng(42)
    A2C = pt.random_transform(rng)
>>>>>>> adc1931f

    tm = TemporalTransformManager()

    tm.add_transform("A", "B", StaticTransform(A2B))
    tm.add_transform("A", "C", StaticTransform(A2C))

    tm.current_time = 1234.0
    B2C = tm.get_transform("B", "C")

    C2B = tm.get_transform("C", "B")
<<<<<<< HEAD
    B2C_2 = invert_transform(C2B)
=======
    B2C_2 = pt.invert_transform(C2B)
>>>>>>> adc1931f
    assert_array_almost_equal(B2C, B2C_2)

    B2C_3 = tm.get_transform_at_time("B", "C", 1234.0)
    assert_array_almost_equal(B2C_2, B2C_3)


def test_internals():
    rng = np.random.default_rng(0)
<<<<<<< HEAD
    A2B = random_transform(rng)

    rng = np.random.default_rng(42)
    A2C = random_transform(rng)
=======
    A2B = pt.random_transform(rng)

    rng = np.random.default_rng(42)
    A2C = pt.random_transform(rng)
>>>>>>> adc1931f

    tm = TemporalTransformManager()

    tm.add_transform("A", "B", StaticTransform(A2B))
    tm.add_transform("A", "C", StaticTransform(A2C))

    tm.remove_transform("A", "C")
<<<<<<< HEAD
    assert ("A", "C") not in tm.transforms
=======
    assert ("A", "C") not in tm.transforms


def create_sinusoidal_movement(
    duration_sec, sample_period, x_velocity, y_start_offset, start_time
):
    """Create a planar (z=0) sinusoidal movement around x-axis."""
    time_arr = np.arange(0, duration_sec, sample_period) + start_time
    N = len(time_arr)
    x_arr = np.linspace(0, x_velocity * duration_sec, N)

    spatial_freq = 1 / 5  # 1 sinus per 5m
    omega = 2 * np.pi * spatial_freq
    y_arr = np.sin(omega * x_arr)
    y_arr += y_start_offset

    dydx_arr = omega * np.cos(omega * x_arr)
    yaw_arr = np.arctan2(dydx_arr, np.ones_like(dydx_arr))

    pq_arr = list()
    for i in range(N):
        R = pr.active_matrix_from_extrinsic_euler_zyx([yaw_arr[i], 0, 0])
        T = pt.transform_from(R, [x_arr[i], y_arr[i], 0])
        pq = pt.pq_from_transform(T)
        pq_arr.append(pq)

    return time_arr, np.array(pq_arr)


def test_numpy_timeseries_transform():
    # create entities A and B together with their transformations from world
    duration = 10.0  # [s]
    sample_period = 0.5  # [s]
    velocity_x = 1  # [m/s]
    time_A, pq_arr_A = create_sinusoidal_movement(
        duration, sample_period, velocity_x, y_start_offset=0.0, start_time=0.1
    )
    transform_WA = NumpyTimeseriesTransform(time_A, pq_arr_A)

    time_B, pq_arr_B = create_sinusoidal_movement(
        duration, sample_period, velocity_x, y_start_offset=2.0,
        start_time=0.35
    )
    transform_WB = NumpyTimeseriesTransform(time_B, pq_arr_B)

    tm = TemporalTransformManager()

    tm.add_transform("A", "W", transform_WA)
    tm.add_transform("B", "W", transform_WB)

    query_time = time_A[0]  # start time
    A2W_at_start = pt.transform_from_pq(pq_arr_A[0, :])
    A2W_at_start_2 = tm.get_transform_at_time("A", "W", query_time)
    assert_array_almost_equal(A2W_at_start, A2W_at_start_2, decimal=2)

    query_time = 4.9  # [s]
    A2B_at_query_time = tm.get_transform_at_time("A", "B", query_time)

    origin_of_A_pos = pt.vector_to_point([0, 0, 0])
    origin_of_A_in_B_pos = pt.transform(A2B_at_query_time, origin_of_A_pos)
    origin_of_A_in_B_xyz = origin_of_A_in_B_pos[:-1]

    origin_of_A_in_B_x, origin_of_A_in_B_y = \
        origin_of_A_in_B_xyz[0], origin_of_A_in_B_xyz[1]

    assert origin_of_A_in_B_x == pytest.approx(-1.11, abs=1e-2)
    assert origin_of_A_in_B_y == pytest.approx(-1.28, abs=1e-2)


def test_numpy_timeseries_transform_wrong_input_shapes():
    n_steps = 10
    with pytest.raises(
            ValueError, match="Number of timesteps"):
        time = np.arange(n_steps)
        pqs = np.random.randn(n_steps + 1, 7)
        NumpyTimeseriesTransform(time, pqs)

    with pytest.raises(ValueError, match="`pqs` matrix"):
        time = np.arange(10)
        pqs = np.random.randn(n_steps, 8)
        NumpyTimeseriesTransform(time, pqs)

    with pytest.raises(ValueError, match="Shape of PQ array"):
        time = np.arange(10)
        pqs = np.random.randn(n_steps, 8).flatten()
        NumpyTimeseriesTransform(time, pqs)
>>>>>>> adc1931f
<|MERGE_RESOLUTION|>--- conflicted
+++ resolved
@@ -3,21 +3,11 @@
 import warnings
 import tempfile
 import numpy as np
-<<<<<<< HEAD
-from pytransform3d.rotations import (
-    q_id, active_matrix_from_intrinsic_euler_xyz, random_quaternion)
-from pytransform3d.transformations import (
-    random_transform, invert_transform, concat, transform_from_pq,
-    transform_from)
-from pytransform3d.transform_manager import (
-    TransformManager, TemporalTransformManager, StaticTransform)
-=======
 import pytransform3d.rotations as pr
 import pytransform3d.transformations as pt
 from pytransform3d.transform_manager import (
     TransformManager, TemporalTransformManager, StaticTransform,
     NumpyTimeseriesTransform)
->>>>>>> adc1931f
 from pytransform3d import transform_manager
 from numpy.testing import assert_array_almost_equal
 import pytest
@@ -348,17 +338,10 @@
 
 def test_temporal_transform():
     rng = np.random.default_rng(0)
-<<<<<<< HEAD
-    A2B = random_transform(rng)
-
-    rng = np.random.default_rng(42)
-    A2C = random_transform(rng)
-=======
     A2B = pt.random_transform(rng)
 
     rng = np.random.default_rng(42)
     A2C = pt.random_transform(rng)
->>>>>>> adc1931f
 
     tm = TemporalTransformManager()
 
@@ -369,11 +352,7 @@
     B2C = tm.get_transform("B", "C")
 
     C2B = tm.get_transform("C", "B")
-<<<<<<< HEAD
-    B2C_2 = invert_transform(C2B)
-=======
     B2C_2 = pt.invert_transform(C2B)
->>>>>>> adc1931f
     assert_array_almost_equal(B2C, B2C_2)
 
     B2C_3 = tm.get_transform_at_time("B", "C", 1234.0)
@@ -382,17 +361,10 @@
 
 def test_internals():
     rng = np.random.default_rng(0)
-<<<<<<< HEAD
-    A2B = random_transform(rng)
-
-    rng = np.random.default_rng(42)
-    A2C = random_transform(rng)
-=======
     A2B = pt.random_transform(rng)
 
     rng = np.random.default_rng(42)
     A2C = pt.random_transform(rng)
->>>>>>> adc1931f
 
     tm = TemporalTransformManager()
 
@@ -400,9 +372,6 @@
     tm.add_transform("A", "C", StaticTransform(A2C))
 
     tm.remove_transform("A", "C")
-<<<<<<< HEAD
-    assert ("A", "C") not in tm.transforms
-=======
     assert ("A", "C") not in tm.transforms
 
 
@@ -488,5 +457,4 @@
     with pytest.raises(ValueError, match="Shape of PQ array"):
         time = np.arange(10)
         pqs = np.random.randn(n_steps, 8).flatten()
-        NumpyTimeseriesTransform(time, pqs)
->>>>>>> adc1931f
+        NumpyTimeseriesTransform(time, pqs)